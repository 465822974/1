/*
 * Copyright (C) 2017 The Android Open Source Project
 *
 * Licensed under the Apache License, Version 2.0 (the "License");
 * you may not use this file except in compliance with the License.
 * You may obtain a copy of the License at
 *
 *      http://www.apache.org/licenses/LICENSE-2.0
 *
 * Unless required by applicable law or agreed to in writing, software
 * distributed under the License is distributed on an "AS IS" BASIS,
 * WITHOUT WARRANTIES OR CONDITIONS OF ANY KIND, either express or implied.
 * See the License for the specific language governing permissions and
 * limitations under the License.
 */

package com.android.example.github.ui.user

import androidx.lifecycle.Observer
import androidx.lifecycle.ViewModelProvider
import androidx.lifecycle.ViewModelProviders
import androidx.databinding.DataBindingComponent
import androidx.databinding.DataBindingUtil
import android.os.Bundle
<<<<<<< HEAD
import android.support.transition.TransitionInflater
import android.support.v4.app.Fragment
=======
import androidx.fragment.app.Fragment
>>>>>>> 0890dc03
import android.view.LayoutInflater
import android.view.View
import android.view.ViewGroup
import androidx.navigation.fragment.findNavController
import androidx.navigation.fragment.navArgs
import com.android.example.github.AppExecutors
import com.android.example.github.R
import com.android.example.github.binding.FragmentDataBindingComponent
import com.android.example.github.databinding.UserFragmentBinding
import com.android.example.github.di.Injectable
import com.android.example.github.testing.OpenForTesting
import com.android.example.github.ui.common.RepoListAdapter
import com.android.example.github.ui.common.RetryCallback
import com.android.example.github.util.autoCleared
import javax.inject.Inject

@OpenForTesting
class UserFragment : Fragment(), Injectable {
    @Inject
    lateinit var viewModelFactory: ViewModelProvider.Factory
    @Inject
    lateinit var appExecutors: AppExecutors

    var binding by autoCleared<UserFragmentBinding>()
    var dataBindingComponent: DataBindingComponent = FragmentDataBindingComponent(this)

    private lateinit var userViewModel: UserViewModel
    private val params by navArgs<UserFragmentArgs>()
    private var adapter by autoCleared<RepoListAdapter>()

    override fun onCreateView(
        inflater: LayoutInflater, container: ViewGroup?,
        savedInstanceState: Bundle?
    ): View? {
        val dataBinding = DataBindingUtil.inflate<UserFragmentBinding>(
            inflater,
            R.layout.user_fragment,
            container,
            false,
            dataBindingComponent
        )
        dataBinding.retryCallback = object : RetryCallback {
            override fun retry() {
                userViewModel.retry()
            }
        }
        binding = dataBinding
        sharedElementEnterTransition = TransitionInflater.from(context).inflateTransition(R.transition.move)
        postponeEnterTransition()
        return dataBinding.root
    }

    override fun onViewCreated(view: View, savedInstanceState: Bundle?) {
        userViewModel = ViewModelProviders.of(this, viewModelFactory)
            .get(UserViewModel::class.java)
        userViewModel.setLogin(params.login)
        binding.args = params

        binding.user = userViewModel.user
        binding.setLifecycleOwner(viewLifecycleOwner)
        val rvAdapter = RepoListAdapter(
            dataBindingComponent = dataBindingComponent,
            appExecutors = appExecutors,
            showFullName = false
        ) { repo ->
            navController().navigate(UserFragmentDirections.showRepo(repo.owner.login, repo.name))
        }
        binding.repoList.adapter = rvAdapter
        this.adapter = rvAdapter
        initRepoList()
    }

    private fun initRepoList() {
        userViewModel.repositories.observe(viewLifecycleOwner, Observer { repos ->
            adapter.submitList(repos?.data)
        })
    }

    /**
     * Created to be able to override in tests
     */
    fun navController() = findNavController()
}<|MERGE_RESOLUTION|>--- conflicted
+++ resolved
@@ -16,23 +16,23 @@
 
 package com.android.example.github.ui.user
 
+import android.graphics.drawable.Drawable
+import android.os.Bundle
+import android.os.Handler
+import android.os.Looper
+import android.view.LayoutInflater
+import android.view.View
+import android.view.ViewGroup
+import androidx.core.os.postDelayed
+import androidx.databinding.DataBindingComponent
+import androidx.databinding.DataBindingUtil
+import androidx.fragment.app.Fragment
 import androidx.lifecycle.Observer
 import androidx.lifecycle.ViewModelProvider
 import androidx.lifecycle.ViewModelProviders
-import androidx.databinding.DataBindingComponent
-import androidx.databinding.DataBindingUtil
-import android.os.Bundle
-<<<<<<< HEAD
-import android.support.transition.TransitionInflater
-import android.support.v4.app.Fragment
-=======
-import androidx.fragment.app.Fragment
->>>>>>> 0890dc03
-import android.view.LayoutInflater
-import android.view.View
-import android.view.ViewGroup
 import androidx.navigation.fragment.findNavController
 import androidx.navigation.fragment.navArgs
+import androidx.transition.TransitionInflater
 import com.android.example.github.AppExecutors
 import com.android.example.github.R
 import com.android.example.github.binding.FragmentDataBindingComponent
@@ -42,6 +42,10 @@
 import com.android.example.github.ui.common.RepoListAdapter
 import com.android.example.github.ui.common.RetryCallback
 import com.android.example.github.util.autoCleared
+import com.bumptech.glide.load.DataSource
+import com.bumptech.glide.load.engine.GlideException
+import com.bumptech.glide.request.RequestListener
+import com.bumptech.glide.request.target.Target
 import javax.inject.Inject
 
 @OpenForTesting
@@ -57,6 +61,7 @@
     private lateinit var userViewModel: UserViewModel
     private val params by navArgs<UserFragmentArgs>()
     private var adapter by autoCleared<RepoListAdapter>()
+    private var handler = Handler(Looper.getMainLooper())
 
     override fun onCreateView(
         inflater: LayoutInflater, container: ViewGroup?,
@@ -76,6 +81,22 @@
         }
         binding = dataBinding
         sharedElementEnterTransition = TransitionInflater.from(context).inflateTransition(R.transition.move)
+        // When the image is loaded, set the image request listener to start the transaction
+        binding.imageRequestListener = object: RequestListener<Drawable> {
+            override fun onLoadFailed(e: GlideException?, model: Any?, target: Target<Drawable>?, isFirstResource: Boolean): Boolean {
+                startPostponedEnterTransition()
+                return false
+            }
+
+            override fun onResourceReady(resource: Drawable?, model: Any?, target: Target<Drawable>?, dataSource: DataSource?, isFirstResource: Boolean): Boolean {
+                startPostponedEnterTransition()
+                return false
+            }
+        }
+        // Animation Watchdog - Make sure we don't wait longer than a second for the Glide image
+        handler.postDelayed(1000) {
+            startPostponedEnterTransition()
+        }
         postponeEnterTransition()
         return dataBinding.root
     }
